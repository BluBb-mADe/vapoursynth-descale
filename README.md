# Descale

VapourSynth plugin to undo upscaling.

## Usage

The plugin itself only supports GrayS, RGBS, and YUV444PS input.
The included python wrapper supports YUV (every subsampling), Gray, and RGB of every bitdepth.

#####Descalers:
```
descale.Debilinear(clip src, int width, int height, float src_left=0.0, float src_top=0.0)

descale.Debicubic(clip src, int width, int height, float b=1/3, float c=1/3, float src_left=0.0, float src_top=0.0)

descale.Delanczos(clip src, int width, int height, int taps=3, float src_left=0.0, float src_top=0.0)

descale.Despline16(clip src, int width, int height, float src_left=0.0, float src_top=0.0)

descale.Despline36(clip src, int width, int height, float src_left=0.0, float src_top=0.0)

descale.Despline36(clip src, int width, int height, int kernel="bilinear" float src_left=0.0, float src_top=0.0)
```
<<<<<<< HEAD
#####CacheSize:
`descale.CacheSize(int size=-1)` changes the internal size of the matrix lru cache. -1 means no limit.
 
=======
`cache_size` matrix cache size. smallest reasonable value is 2. values above are only useful for variable frame-size clips.
>>>>>>> 2e05c8ab

## How does this work?

Resampling can be described as `A x = b`.

A is an n x m matrix with m being the input dimension and n the output dimension. x is the original vector with m elements, b is the vector after resampling with n elements. We want to solve this equation for x.

To do this, we extend the equation with the transpose of A: `A' A x = A' b`.

`A' A` is now a banded symmetrical m x m matrix and `A' b` is a vector with m elements.

This enables us to use LDLT decomposition on `A' A` to get `LD L' = A' A`. LD and L are both triangular matrices.

Then we solve `LD y = A' b` with forward substitution, and finally `L' x = y` with back substitution.

We now have the original vector `x`.


## Compilation

### Linux
```
g++ -std=c++17 -shared -fPIC -O2 descale.cpp -o libdescale.so
```

### Cross-compilation for Windows
```
x86_64-w64-mingw32-g++ -std=c++17 -shared -fPIC -O2 descale.cpp -static-libgcc -static-libstdc++ -Wl,-Bstatic -lstdc++ -lpthread -Wl,-Bdynamic -s -o libdescale.dll
```
(I couldn't spot any problems with higher optimization settings but it seems to actually perform worse on some systems.)<|MERGE_RESOLUTION|>--- conflicted
+++ resolved
@@ -21,13 +21,9 @@
 
 descale.Despline36(clip src, int width, int height, int kernel="bilinear" float src_left=0.0, float src_top=0.0)
 ```
-<<<<<<< HEAD
 #####CacheSize:
 `descale.CacheSize(int size=-1)` changes the internal size of the matrix lru cache. -1 means no limit.
  
-=======
-`cache_size` matrix cache size. smallest reasonable value is 2. values above are only useful for variable frame-size clips.
->>>>>>> 2e05c8ab
 
 ## How does this work?
 
